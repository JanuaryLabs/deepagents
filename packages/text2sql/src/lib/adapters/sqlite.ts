import {
  Adapter,
  type AdapterInfo,
  type AdapterInfoProvider,
  type IntrospectOptions,
  type Introspection,
  type OnProgress,
  type Relationship,
  type Table,
  type TablesFilter,
  applyTablesFilter,
} from './adapter.ts';

const SQL_ERROR_MAP: Array<{
  pattern: RegExp;
  type: string;
  hint: string;
}> = [
  {
    pattern: /^no such table: .+$/,
    type: 'MISSING_TABLE',
    hint: 'Check the database schema for the correct table name. The table you referenced does not exist.',
  },
  {
    pattern: /^no such column: .+$/,
    type: 'INVALID_COLUMN',
    hint: 'Check the table schema for correct column names. The column may not exist or is ambiguous (exists in multiple joined tables).',
  },
  {
    pattern: /^ambiguous column name: .+$/,
    type: 'INVALID_COLUMN',
    hint: 'Check the table schema for correct column names. The column may not exist or is ambiguous (exists in multiple joined tables).',
  },
  {
    pattern: /^near ".+": syntax error$/,
    type: 'SYNTAX_ERROR',
    hint: 'There is a SQL syntax error. Review the query structure, keywords, and punctuation.',
  },
  {
    pattern: /^no tables specified$/,
    type: 'SYNTAX_ERROR',
    hint: 'There is a SQL syntax error. Review the query structure, keywords, and punctuation.',
  },
  {
    pattern: /^attempt to write a readonly database$/,
    type: 'CONSTRAINT_ERROR',
    hint: 'A database constraint was violated. This should not happen with read-only queries.',
  },
];

type ExecuteFunction = (sql: string) => Promise<any> | any;
type ValidateFunction = (sql: string) => Promise<string | void> | string | void;
type IntrospectFunction = () => Promise<Introspection> | Introspection;

export type SqliteAdapterOptions = {
  execute: ExecuteFunction;
  validate?: ValidateFunction;
  introspect?: IntrospectFunction;
  info?: AdapterInfoProvider;
  tables?: TablesFilter;
};

type TableNameRow = {
  name: string | null | undefined;
};

type ColumnRow = {
  name: string | null | undefined;
  type: string | null | undefined;
  pk?: number | null | undefined;
};

type IndexListRow = {
  seq?: number | null | undefined;
  name?: string | null | undefined;
  unique?: number | null | undefined;
  origin?: string | null | undefined;
};

type IndexInfoRow = {
  seqno?: number | null | undefined;
  cid?: number | null | undefined;
  name?: string | null | undefined;
};
type ForeignKeyRow = {
  id: number | null | undefined;
  table: string | null | undefined;
  from: string | null | undefined;
  to: string | null | undefined;
};

const LOW_CARDINALITY_LIMIT = 20;

export function formatError(sql: string, error: unknown) {
  const errorMessage =
    error instanceof Error
      ? error.message
      : typeof error === 'string'
        ? error
        : 'Unknown error occurred';
  const errorInfo = SQL_ERROR_MAP.find((it) => it.pattern.test(errorMessage));

  if (!errorInfo) {
    return {
      error: errorMessage,
      error_type: 'UNKNOWN_ERROR',
      suggestion: 'Review the query and try again',
      sql_attempted: sql,
    };
  }

  return {
    error: errorMessage,
    error_type: errorInfo.type,
    suggestion: errorInfo.hint,
    sql_attempted: sql,
  };
}

export class Sqlite extends Adapter {
  #options: SqliteAdapterOptions;
  #introspection: Introspection | null = null;
  #info: AdapterInfo | null = null;

  constructor(options: SqliteAdapterOptions) {
    super();
    if (!options || typeof options.execute !== 'function') {
      throw new Error('Sqlite adapter requires an execute function.');
    }
    this.#options = options;
  }

  override async introspect(options?: IntrospectOptions): Promise<Introspection> {
    const onProgress = options?.onProgress;

    if (this.#introspection) {
      return this.#introspection;
    }

    if (this.#options.introspect) {
      this.#introspection = await this.#options.introspect();
      return this.#introspection;
    }

<<<<<<< HEAD
    const allTables = await this.#loadTables();
    const allRelationships = await this.#loadRelationships(
      allTables.map((t) => t.name),
    );
    const { tables, relationships } = this.#applyTablesFilter(
      allTables,
      allRelationships,
    );
    await this.#annotateRowCounts(tables);
    await this.#annotateColumnStats(tables);
    await this.#annotateIndexes(tables);
    await this.#annotateLowCardinalityColumns(tables);
=======
    onProgress?.({ phase: 'tables', message: 'Loading table names...' });
    const tableNames = await this.#getTableNames();
    onProgress?.({
      phase: 'tables',
      message: `Found ${tableNames.length} tables, loading schemas...`,
      total: tableNames.length,
    });
    const tables = await this.#loadTables(tableNames);
    onProgress?.({
      phase: 'tables',
      message: `Loaded ${tables.length} tables`,
      total: tables.length,
    });

    onProgress?.({ phase: 'row_counts', message: 'Counting table rows...' });
    await this.#annotateRowCounts(tables, onProgress);

    onProgress?.({ phase: 'column_stats', message: 'Collecting column statistics...' });
    await this.#annotateColumnStats(tables, onProgress);

    onProgress?.({ phase: 'indexes', message: 'Loading index information...' });
    await this.#annotateIndexes(tables, onProgress);

    onProgress?.({ phase: 'low_cardinality', message: 'Identifying low cardinality columns...' });
    await this.#annotateLowCardinalityColumns(tables, onProgress);

    onProgress?.({ phase: 'relationships', message: 'Loading foreign key relationships...' });
    const relationships = await this.#loadRelationships(tableNames);
    onProgress?.({
      phase: 'relationships',
      message: `Loaded ${relationships.length} relationships`,
    });
>>>>>>> 6a11607d

    this.#introspection = { tables, relationships };
    return this.#introspection;
  }

  override async execute(sql: string) {
    return this.#options.execute(sql);
  }

  override async validate(sql: string) {
    const validator: ValidateFunction =
      this.#options.validate ??
      (async (text: string) => {
        await this.#options.execute(`EXPLAIN ${text}`);
      });

    try {
      return await validator(sql);
    } catch (error) {
      return JSON.stringify(formatError(sql, error));
    }
  }

  override async info(): Promise<AdapterInfo> {
    if (this.#info) {
      return this.#info;
    }
    this.#info = await this.#resolveInfo();
    return this.#info;
  }

  override formatInfo(info: AdapterInfo): string {
    const lines = [`Dialect: ${info.dialect ?? 'unknown'}`];
    if (info.version) {
      lines.push(`Version: ${info.version}`);
    }
    if (info.database) {
      lines.push(`Database: ${info.database}`);
    }
    if (info.host) {
      lines.push(`Host: ${info.host}`);
    }
    if (info.details && Object.keys(info.details).length) {
      lines.push(`Details: ${JSON.stringify(info.details)}`);
    }
    return lines.join('\n');
  }

  override async getTables(): Promise<Table[]> {
    const allTables = await this.#loadTables();
    const allRelationships = await this.#loadRelationships(
      allTables.map((t) => t.name),
    );
    return this.#applyTablesFilter(allTables, allRelationships).tables;
  }

  async #loadTables(): Promise<Table[]> {
    const rows = await this.#runQuery<{ name: string | null | undefined }>(
      `SELECT name FROM sqlite_master WHERE type='table' ORDER BY name`,
    );

    const tableNames = rows
      .map((row) => row.name)
      .filter(
        (name): name is string =>
          typeof name === 'string' && !name.startsWith('sqlite_'),
      );
    const tables = await Promise.all(
      tableNames.map(async (tableName) => {
        const columns = await this.#runQuery<ColumnRow>(
          `PRAGMA table_info(${this.#quoteIdentifier(tableName)})`,
        );

        return {
          name: tableName,
          rawName: tableName,
          columns: columns.map((col) => ({
            name: col.name ?? 'unknown',
            type: col.type ?? 'unknown',
            isPrimaryKey: (col.pk ?? 0) > 0,
          })),
        };
      }),
    );

    return tables;
  }

  async getRelationships(): Promise<Relationship[]> {
    const allTables = await this.#loadTables();
    const allRelationships = await this.#loadRelationships(
      allTables.map((t) => t.name),
    );
    return this.#applyTablesFilter(allTables, allRelationships).relationships;
  }

  async #loadRelationships(tableNames?: string[]): Promise<Relationship[]> {
    const names =
      tableNames ??
      (await this.#loadTables()).map((table) => table.name);

    const relationshipGroups = await Promise.all(
      names.map(async (tableName) => {
        const rows = await this.#runQuery<ForeignKeyRow>(
          `PRAGMA foreign_key_list(${this.#quoteIdentifier(tableName)})`,
        );

        const groups = new Map<number, Relationship>();

        for (const row of rows) {
          if (
            row.id == null ||
            row.table == null ||
            row.from == null ||
            row.to == null
          ) {
            continue;
          }

          const id = Number(row.id);
          const existing = groups.get(id);
          if (!existing) {
            groups.set(id, {
              table: tableName,
              from: [String(row.from)],
              referenced_table: String(row.table),
              to: [String(row.to)],
            });
          } else {
            existing.from.push(String(row.from));
            existing.to.push(String(row.to));
          }
        }

        return Array.from(groups.values());
      }),
    );

    return relationshipGroups.flat();
  }

  async #annotateRowCounts(tables: Table[], onProgress?: OnProgress) {
    const total = tables.length;
    for (let i = 0; i < tables.length; i++) {
      const table = tables[i];
      const tableIdentifier = this.#formatTableIdentifier(table);
      onProgress?.({
        phase: 'row_counts',
        message: `Counting rows in ${table.name}...`,
        current: i + 1,
        total,
      });
      try {
        const rows = await this.#runQuery<{ count: number | string | bigint }>(
          `SELECT COUNT(*) as count FROM ${tableIdentifier}`,
        );
        const rowCount = this.#toNumber(rows[0]?.count);
        if (rowCount != null) {
          table.rowCount = rowCount;
          table.sizeHint = this.#classifyRowCount(rowCount);
        }
      } catch {
        continue;
      }
    }
  }

  async #annotateColumnStats(tables: Table[], onProgress?: OnProgress) {
    const total = tables.length;
    for (let i = 0; i < tables.length; i++) {
      const table = tables[i];
      const tableIdentifier = this.#formatTableIdentifier(table);
      onProgress?.({
        phase: 'column_stats',
        message: `Collecting stats for ${table.name}...`,
        current: i + 1,
        total,
      });
      for (const column of table.columns) {
        if (!this.#shouldCollectStats(column.type)) {
          continue;
        }
        const columnIdentifier = this.#quoteSqlIdentifier(column.name);
        const sql = `
          SELECT
            MIN(${columnIdentifier}) AS min_value,
            MAX(${columnIdentifier}) AS max_value,
            AVG(CASE WHEN ${columnIdentifier} IS NULL THEN 1.0 ELSE 0.0 END) AS null_fraction
          FROM ${tableIdentifier}
        `;
        try {
          const rows = await this.#runQuery<{
            min_value: unknown;
            max_value: unknown;
            null_fraction: number | string | null;
          }>(sql);
          if (!rows.length) {
            continue;
          }
          const min = this.#normalizeValue(rows[0]?.min_value);
          const max = this.#normalizeValue(rows[0]?.max_value);
          const nullFraction = this.#toNumber(rows[0]?.null_fraction);
          if (min != null || max != null || nullFraction != null) {
            column.stats = {
              min: min ?? undefined,
              max: max ?? undefined,
              nullFraction:
                nullFraction != null && Number.isFinite(nullFraction)
                  ? Math.max(0, Math.min(1, nullFraction))
                  : undefined,
            };
          }
        } catch {
          continue;
        }
      }
    }
  }

<<<<<<< HEAD
  async #annotateIndexes(tables: Table[]) {
    for (const table of tables) {
      const tableIdentifier = this.#quoteIdentifier(
        table.rawName ?? table.name,
      );
=======
  async #annotateIndexes(tables: Table[], onProgress?: OnProgress) {
    const total = tables.length;
    for (let i = 0; i < tables.length; i++) {
      const table = tables[i];
      const tableIdentifier = this.#quoteIdentifier(table.rawName ?? table.name);
      onProgress?.({
        phase: 'indexes',
        message: `Loading indexes for ${table.name}...`,
        current: i + 1,
        total,
      });
>>>>>>> 6a11607d
      let indexes: Table['indexes'] = [];
      try {
        const indexList = await this.#runQuery<IndexListRow>(
          `PRAGMA index_list(${tableIdentifier})`,
        );
        indexes = await Promise.all(
          indexList
            .filter((index) => index.name)
            .map(async (index) => {
              const indexName = String(index.name);
              const indexInfo = await this.#runQuery<IndexInfoRow>(
                `PRAGMA index_info('${indexName.replace(/'/g, "''")}')`,
              );
              const columns = indexInfo
                .map((col) => col.name)
                .filter((name): name is string => Boolean(name));
              for (const columnName of columns) {
                const column = table.columns.find(
                  (col) => col.name === columnName,
                );
                if (column) {
                  column.isIndexed = true;
                }
              }
              return {
                name: indexName,
                columns,
                unique: index.unique === 1,
                primary: index.origin === 'pk',
                type: index.origin ?? undefined,
              };
            }),
        );
      } catch {
        indexes = [];
      }
      if (indexes.length) {
        table.indexes = indexes;
      }
    }
  }

  async #annotateLowCardinalityColumns(tables: Table[], onProgress?: OnProgress) {
    const total = tables.length;
    for (let i = 0; i < tables.length; i++) {
      const table = tables[i];
      const tableIdentifier = this.#formatTableIdentifier(table);
      onProgress?.({
        phase: 'low_cardinality',
        message: `Analyzing cardinality in ${table.name}...`,
        current: i + 1,
        total,
      });
      for (const column of table.columns) {
        const columnIdentifier = this.#quoteSqlIdentifier(column.name);
        // add one to the limit to detect if it exceeds the limit
        const limit = LOW_CARDINALITY_LIMIT + 1;
        const sql = `
          SELECT DISTINCT ${columnIdentifier} AS value
          FROM ${tableIdentifier}
          WHERE ${columnIdentifier} IS NOT NULL
          LIMIT ${limit}
        `;

        let rows: Array<{ value: unknown }> = [];
        try {
          rows = await this.#runQuery<{ value: unknown }>(sql);
        } catch {
          continue;
        }

        if (!rows.length || rows.length > LOW_CARDINALITY_LIMIT) {
          continue;
        }

        const values: string[] = [];
        let shouldSkip = false;
        for (const row of rows) {
          const formatted = this.#normalizeValue(row.value);
          if (formatted == null) {
            shouldSkip = true;
            break;
          }
          values.push(formatted);
        }

        if (shouldSkip || !values.length) {
          continue;
        }

        column.kind = 'LowCardinality';
        column.values = values;
      }
    }
  }

  #quoteIdentifier(name: string) {
    return `'${name.replace(/'/g, "''")}'`;
  }

  #quoteSqlIdentifier(identifier: string) {
    return `"${identifier.replace(/"/g, '""')}"`;
  }

  #applyTablesFilter(tables: Table[], relationships: Relationship[]) {
    return applyTablesFilter(tables, relationships, this.#options.tables);
  }

  #formatTableIdentifier(table: Table) {
    const name = table.rawName ?? table.name;
    if (table.schema) {
      return `${this.#quoteSqlIdentifier(table.schema)}.${this.#quoteSqlIdentifier(name)}`;
    }
    return this.#quoteSqlIdentifier(name);
  }

  #toNumber(value: unknown): number | null {
    if (typeof value === 'number' && Number.isFinite(value)) {
      return value;
    }
    if (typeof value === 'bigint') {
      return Number(value);
    }
    if (typeof value === 'string' && value.trim() !== '') {
      const parsed = Number(value);
      return Number.isFinite(parsed) ? parsed : null;
    }
    return null;
  }

  #classifyRowCount(count: number): Table['sizeHint'] {
    if (count < 100) {
      return 'tiny';
    }
    if (count < 1000) {
      return 'small';
    }
    if (count < 10000) {
      return 'medium';
    }
    if (count < 100000) {
      return 'large';
    }
    return 'huge';
  }

  #shouldCollectStats(type: string | undefined) {
    if (!type) {
      return false;
    }
    const normalized = type.toLowerCase();
    return /int|real|numeric|double|float|decimal|date|time|bool/.test(
      normalized,
    );
  }

  #normalizeValue(value: unknown): string | null {
    if (value === null || value === undefined) {
      return null;
    }
    if (typeof value === 'string') {
      return value;
    }
    if (typeof value === 'number' || typeof value === 'bigint') {
      return String(value);
    }
    if (typeof value === 'boolean') {
      return value ? 'true' : 'false';
    }
    if (value instanceof Date) {
      return value.toISOString();
    }
    if (typeof Buffer !== 'undefined' && Buffer.isBuffer(value)) {
      return value.toString('utf-8');
    }
    return null;
  }

  async #runQuery<Row>(sql: string): Promise<Row[]> {
    const result = await this.#options.execute(sql);

    if (Array.isArray(result)) {
      return result as Row[];
    }

    if (
      result &&
      typeof result === 'object' &&
      'rows' in result &&
      Array.isArray((result as { rows?: unknown }).rows)
    ) {
      return (result as { rows: Row[] }).rows;
    }

    throw new Error(
      'Sqlite adapter execute() must return an array of rows or an object with a rows array when introspecting.',
    );
  }

  async #resolveInfo(): Promise<AdapterInfo> {
    const { info } = this.#options;
    if (!info) {
      return { dialect: 'sqlite' };
    }
    if (typeof info === 'function') {
      return info();
    }
    return info;
  }
}<|MERGE_RESOLUTION|>--- conflicted
+++ resolved
@@ -130,7 +130,9 @@
     this.#options = options;
   }
 
-  override async introspect(options?: IntrospectOptions): Promise<Introspection> {
+  override async introspect(
+    options?: IntrospectOptions,
+  ): Promise<Introspection> {
     const onProgress = options?.onProgress;
 
     if (this.#introspection) {
@@ -142,7 +144,6 @@
       return this.#introspection;
     }
 
-<<<<<<< HEAD
     const allTables = await this.#loadTables();
     const allRelationships = await this.#loadRelationships(
       allTables.map((t) => t.name),
@@ -151,19 +152,6 @@
       allTables,
       allRelationships,
     );
-    await this.#annotateRowCounts(tables);
-    await this.#annotateColumnStats(tables);
-    await this.#annotateIndexes(tables);
-    await this.#annotateLowCardinalityColumns(tables);
-=======
-    onProgress?.({ phase: 'tables', message: 'Loading table names...' });
-    const tableNames = await this.#getTableNames();
-    onProgress?.({
-      phase: 'tables',
-      message: `Found ${tableNames.length} tables, loading schemas...`,
-      total: tableNames.length,
-    });
-    const tables = await this.#loadTables(tableNames);
     onProgress?.({
       phase: 'tables',
       message: `Loaded ${tables.length} tables`,
@@ -173,22 +161,25 @@
     onProgress?.({ phase: 'row_counts', message: 'Counting table rows...' });
     await this.#annotateRowCounts(tables, onProgress);
 
-    onProgress?.({ phase: 'column_stats', message: 'Collecting column statistics...' });
+    onProgress?.({
+      phase: 'column_stats',
+      message: 'Collecting column statistics...',
+    });
     await this.#annotateColumnStats(tables, onProgress);
 
     onProgress?.({ phase: 'indexes', message: 'Loading index information...' });
     await this.#annotateIndexes(tables, onProgress);
 
-    onProgress?.({ phase: 'low_cardinality', message: 'Identifying low cardinality columns...' });
+    onProgress?.({
+      phase: 'low_cardinality',
+      message: 'Identifying low cardinality columns...',
+    });
     await this.#annotateLowCardinalityColumns(tables, onProgress);
 
-    onProgress?.({ phase: 'relationships', message: 'Loading foreign key relationships...' });
-    const relationships = await this.#loadRelationships(tableNames);
     onProgress?.({
       phase: 'relationships',
-      message: `Loaded ${relationships.length} relationships`,
+      message: 'Loading foreign key relationships...',
     });
->>>>>>> 6a11607d
 
     this.#introspection = { tables, relationships };
     return this.#introspection;
@@ -287,8 +278,7 @@
 
   async #loadRelationships(tableNames?: string[]): Promise<Relationship[]> {
     const names =
-      tableNames ??
-      (await this.#loadTables()).map((table) => table.name);
+      tableNames ?? (await this.#loadTables()).map((table) => table.name);
 
     const relationshipGroups = await Promise.all(
       names.map(async (tableName) => {
@@ -408,25 +398,20 @@
     }
   }
 
-<<<<<<< HEAD
-  async #annotateIndexes(tables: Table[]) {
-    for (const table of tables) {
-      const tableIdentifier = this.#quoteIdentifier(
-        table.rawName ?? table.name,
-      );
-=======
   async #annotateIndexes(tables: Table[], onProgress?: OnProgress) {
     const total = tables.length;
     for (let i = 0; i < tables.length; i++) {
       const table = tables[i];
-      const tableIdentifier = this.#quoteIdentifier(table.rawName ?? table.name);
+      const tableIdentifier = this.#quoteIdentifier(
+        table.rawName ?? table.name,
+      );
       onProgress?.({
         phase: 'indexes',
         message: `Loading indexes for ${table.name}...`,
         current: i + 1,
         total,
       });
->>>>>>> 6a11607d
+
       let indexes: Table['indexes'] = [];
       try {
         const indexList = await this.#runQuery<IndexListRow>(
@@ -469,7 +454,10 @@
     }
   }
 
-  async #annotateLowCardinalityColumns(tables: Table[], onProgress?: OnProgress) {
+  async #annotateLowCardinalityColumns(
+    tables: Table[],
+    onProgress?: OnProgress,
+  ) {
     const total = tables.length;
     for (let i = 0; i < tables.length; i++) {
       const table = tables[i];
