import {
  Adapter,
  type AdapterInfo,
  type AdapterInfoProvider,
  type IntrospectOptions,
  type Introspection,
  type OnProgress,
  type Relationship,
  type Table,
  type TableIndex,
  type TablesFilter,
  applyTablesFilter,
} from './adapter.ts';

type ExecuteFunction = (sql: string) => Promise<any> | any;
type ValidateFunction = (sql: string) => Promise<string | void> | string | void;
type IntrospectFunction = () => Promise<Introspection> | Introspection;

export type SqlServerAdapterOptions = {
  execute: ExecuteFunction;
  validate?: ValidateFunction;
  introspect?: IntrospectFunction;
  schemas?: string[];
  info?: AdapterInfoProvider;
  tables?: TablesFilter;
};

type ColumnRow = {
  table_schema: string | null;
  table_name: string | null;
  column_name: string | null;
  data_type: string | null;
};

type RelationshipRow = {
  constraint_name: string | null;
  table_schema: string | null;
  table_name: string | null;
  column_name: string | null;
  referenced_table_schema: string | null;
  referenced_table_name: string | null;
  referenced_column_name: string | null;
};

type PrimaryKeyRow = {
  table_schema: string | null;
  table_name: string | null;
  column_name: string | null;
};

type IndexRow = {
  schema_name: string | null;
  table_name: string | null;
  index_name: string | null;
  column_name: string | null;
  is_unique: boolean | number | null;
  is_primary_key: boolean | number | null;
  type_desc: string | null;
  is_included_column: boolean | number | null;
};

const SQL_SERVER_ERROR_MAP: Record<string, { type: string; hint: string }> = {
  '208': {
    type: 'MISSING_TABLE',
    hint: 'Check that the table exists and include the schema prefix (e.g., dbo.TableName).',
  },
  '207': {
    type: 'INVALID_COLUMN',
    hint: 'Verify the column exists on the table and that any aliases are referenced correctly.',
  },
  '156': {
    type: 'SYNTAX_ERROR',
    hint: 'There is a SQL syntax error. Review keywords, punctuation, and clauses such as GROUP BY.',
  },
  '4104': {
    type: 'INVALID_COLUMN',
    hint: 'Columns must be qualified with table aliases when ambiguous. Double-check join aliases.',
  },
  '1934': {
    type: 'CONSTRAINT_ERROR',
    hint: 'The query violates a constraint. Re-check join logic and filtering.',
  },
};

const LOW_CARDINALITY_LIMIT = 20;

function getErrorCode(error: unknown) {
  if (
    typeof error === 'object' &&
    error !== null &&
    'number' in error &&
    typeof (error as { number?: unknown }).number === 'number'
  ) {
    return String((error as { number: number }).number);
  }

  if (
    typeof error === 'object' &&
    error !== null &&
    'code' in error &&
    typeof (error as { code?: unknown }).code === 'string'
  ) {
    return (error as { code: string }).code;
  }

  return null;
}

export function formatSqlServerError(sql: string, error: unknown) {
  const errorMessage =
    error instanceof Error
      ? error.message
      : typeof error === 'string'
        ? error
        : 'Unknown error occurred';

  const code = getErrorCode(error);
  const metadata = code ? SQL_SERVER_ERROR_MAP[code] : undefined;

  if (metadata) {
    return {
      error: errorMessage,
      error_type: metadata.type,
      suggestion: metadata.hint,
      sql_attempted: sql,
    };
  }

  return {
    error: errorMessage,
    error_type: 'UNKNOWN_ERROR',
    suggestion: 'Review the query and try again',
    sql_attempted: sql,
  };
}

export class SqlServer extends Adapter {
  #options: SqlServerAdapterOptions;
  #introspection: Introspection | null = null;
  #info: AdapterInfo | null = null;

  constructor(options: SqlServerAdapterOptions) {
    super();
    if (!options || typeof options.execute !== 'function') {
      throw new Error('SqlServer adapter requires an execute function.');
    }
    this.#options = {
      ...options,
      schemas: options.schemas?.length ? options.schemas : undefined,
    };
  }

  override async introspect(options?: IntrospectOptions): Promise<Introspection> {
    const onProgress = options?.onProgress;

    if (this.#introspection) {
      return this.#introspection;
    }

    if (this.#options.introspect) {
      this.#introspection = await this.#options.introspect();
      return this.#introspection;
    }

<<<<<<< HEAD
    const allTables = await this.#loadTables();
    const allRelationships = await this.#loadRelationships();
    const { tables, relationships } = this.#applyTablesFilter(
      allTables,
      allRelationships,
    );
    await this.#annotateRowCounts(tables);
=======
    onProgress?.({ phase: 'tables', message: 'Loading table schemas...' });
    const tables = await this.#loadTables();
    onProgress?.({
      phase: 'tables',
      message: `Loaded ${tables.length} tables`,
      total: tables.length,
    });

    onProgress?.({ phase: 'row_counts', message: 'Counting table rows...' });
    await this.#annotateRowCounts(tables, onProgress);

    onProgress?.({ phase: 'primary_keys', message: 'Detecting primary keys...' });
>>>>>>> 6a11607d
    await this.#annotatePrimaryKeys(tables);
    onProgress?.({ phase: 'primary_keys', message: 'Primary keys annotated' });

    onProgress?.({ phase: 'indexes', message: 'Loading index information...' });
    await this.#annotateIndexes(tables);
<<<<<<< HEAD
    await this.#annotateColumnStats(tables);
    await this.#annotateLowCardinalityColumns(tables);
=======
    onProgress?.({ phase: 'indexes', message: 'Indexes annotated' });

    onProgress?.({ phase: 'column_stats', message: 'Collecting column statistics...' });
    await this.#annotateColumnStats(tables, onProgress);

    onProgress?.({ phase: 'low_cardinality', message: 'Identifying low cardinality columns...' });
    await this.#annotateLowCardinalityColumns(tables, onProgress);

    onProgress?.({ phase: 'relationships', message: 'Loading foreign key relationships...' });
    const relationships = await this.#loadRelationships();
    onProgress?.({
      phase: 'relationships',
      message: `Loaded ${relationships.length} relationships`,
    });
>>>>>>> 6a11607d

    this.#introspection = { tables, relationships };
    return this.#introspection;
  }

  override async execute(sql: string) {
    return this.#options.execute(sql);
  }

  override async validate(sql: string) {
    const validator: ValidateFunction =
      this.#options.validate ??
      (async (text: string) => {
        await this.#options.execute(
          `SET PARSEONLY ON; ${text}; SET PARSEONLY OFF;`,
        );
      });

    try {
      return await validator(sql);
    } catch (error) {
      return JSON.stringify(formatSqlServerError(sql, error));
    }
  }

  override async info(): Promise<AdapterInfo> {
    if (this.#info) {
      return this.#info;
    }
    this.#info = await this.#resolveInfo();
    return this.#info;
  }

  override formatInfo(info: AdapterInfo): string {
    const lines = [`Dialect: ${info.dialect ?? 'unknown'}`];
    if (info.version) {
      lines.push(`Version: ${info.version}`);
    }
    if (info.database) {
      lines.push(`Database: ${info.database}`);
    }
    if (info.host) {
      lines.push(`Host: ${info.host}`);
    }
    if (info.details && Object.keys(info.details).length) {
      lines.push(`Details: ${JSON.stringify(info.details)}`);
    }
    return lines.join('\n');
  }

  override async getTables(): Promise<Table[]> {
    const allTables = await this.#loadTables();
    const allRelationships = await this.#loadRelationships();
    return this.#applyTablesFilter(allTables, allRelationships).tables;
  }

  async #loadTables(): Promise<Table[]> {
    const rows = await this.#runIntrospectionQuery<ColumnRow>(`
      SELECT
        c.TABLE_SCHEMA AS table_schema,
        c.TABLE_NAME AS table_name,
        c.COLUMN_NAME AS column_name,
        c.DATA_TYPE AS data_type
      FROM INFORMATION_SCHEMA.COLUMNS AS c
      JOIN INFORMATION_SCHEMA.TABLES AS t
        ON c.TABLE_SCHEMA = t.TABLE_SCHEMA
        AND c.TABLE_NAME = t.TABLE_NAME
      WHERE t.TABLE_TYPE = 'BASE TABLE'
        ${this.#buildSchemaFilter('c.TABLE_SCHEMA')}
      ORDER BY c.TABLE_SCHEMA, c.TABLE_NAME, c.ORDINAL_POSITION
    `);

    const tables = new Map<string, Table>();

    for (const row of rows) {
      if (!row.table_name) {
        continue;
      }
      const schema = row.table_schema ?? 'dbo';
      const tableName = row.table_name;
      const qualifiedName = `${schema}.${tableName}`;

      const table = tables.get(qualifiedName) ?? {
        name: qualifiedName,
        schema,
        rawName: tableName,
        columns: [],
      };

      table.columns.push({
        name: row.column_name ?? 'unknown',
        type: row.data_type ?? 'unknown',
      });

      tables.set(qualifiedName, table);
    }

    return Array.from(tables.values());
  }

  override async getRelationships(): Promise<Relationship[]> {
    const allTables = await this.#loadTables();
    const allRelationships = await this.#loadRelationships();
    return this.#applyTablesFilter(allTables, allRelationships).relationships;
  }

  async #loadRelationships(): Promise<Relationship[]> {
    const rows = await this.#runIntrospectionQuery<RelationshipRow>(`
      SELECT
        fk.CONSTRAINT_NAME AS constraint_name,
        fk.TABLE_SCHEMA AS table_schema,
        fk.TABLE_NAME AS table_name,
        fk.COLUMN_NAME AS column_name,
        pk.TABLE_SCHEMA AS referenced_table_schema,
        pk.TABLE_NAME AS referenced_table_name,
        pk.COLUMN_NAME AS referenced_column_name
      FROM INFORMATION_SCHEMA.REFERENTIAL_CONSTRAINTS AS rc
      JOIN INFORMATION_SCHEMA.KEY_COLUMN_USAGE AS fk
        ON fk.CONSTRAINT_NAME = rc.CONSTRAINT_NAME
      JOIN INFORMATION_SCHEMA.KEY_COLUMN_USAGE AS pk
        ON pk.CONSTRAINT_NAME = rc.UNIQUE_CONSTRAINT_NAME
        AND pk.ORDINAL_POSITION = fk.ORDINAL_POSITION
      WHERE 1 = 1
        ${this.#buildSchemaFilter('fk.TABLE_SCHEMA')}
      ORDER BY fk.TABLE_SCHEMA, fk.TABLE_NAME, fk.CONSTRAINT_NAME, fk.ORDINAL_POSITION
    `);

    const relationships = new Map<string, Relationship>();

    for (const row of rows) {
      if (
        !row.constraint_name ||
        !row.table_name ||
        !row.referenced_table_name
      ) {
        continue;
      }

      const schema = row.table_schema ?? 'dbo';
      const referencedSchema = row.referenced_table_schema ?? 'dbo';
      const key = `${schema}.${row.table_name}:${row.constraint_name}`;

      const relationship = relationships.get(key) ?? {
        table: `${schema}.${row.table_name}`,
        from: [],
        referenced_table: `${referencedSchema}.${row.referenced_table_name}`,
        to: [],
      };

      relationship.from.push(row.column_name ?? 'unknown');
      relationship.to.push(row.referenced_column_name ?? 'unknown');

      relationships.set(key, relationship);
    }

    return Array.from(relationships.values());
  }

  async #annotateRowCounts(tables: Table[], onProgress?: OnProgress) {
    const total = tables.length;
    for (let i = 0; i < tables.length; i++) {
      const table = tables[i];
      const tableIdentifier = this.#formatQualifiedTableName(table);
      onProgress?.({
        phase: 'row_counts',
        message: `Counting rows in ${table.name}...`,
        current: i + 1,
        total,
      });
      try {
        const rows = await this.#runIntrospectionQuery<{
          count: number | string | bigint | null;
        }>(`SELECT COUNT(*) as count FROM ${tableIdentifier}`);
        const rowCount = this.#toNumber(rows[0]?.count);
        if (rowCount != null) {
          table.rowCount = rowCount;
          table.sizeHint = this.#classifyRowCount(rowCount);
        }
      } catch {
        continue;
      }
    }
  }

  async #annotatePrimaryKeys(tables: Table[]) {
    if (!tables.length) {
      return;
    }
    const tableMap = new Map(tables.map((table) => [table.name, table]));
    const rows = await this.#runIntrospectionQuery<PrimaryKeyRow>(`
      SELECT
        kc.TABLE_SCHEMA AS table_schema,
        kc.TABLE_NAME AS table_name,
        kc.COLUMN_NAME AS column_name
      FROM INFORMATION_SCHEMA.TABLE_CONSTRAINTS AS tc
      JOIN INFORMATION_SCHEMA.KEY_COLUMN_USAGE AS kc
        ON tc.CONSTRAINT_NAME = kc.CONSTRAINT_NAME
        AND tc.TABLE_SCHEMA = kc.TABLE_SCHEMA
      WHERE tc.CONSTRAINT_TYPE = 'PRIMARY KEY'
        ${this.#buildSchemaFilter('kc.TABLE_SCHEMA')}
    `);
    for (const row of rows) {
      if (!row.table_name || !row.column_name) {
        continue;
      }
      const schema = row.table_schema ?? 'dbo';
      const tableKey = `${schema}.${row.table_name}`;
      const table = tableMap.get(tableKey);
      if (!table) {
        continue;
      }
      const column = table.columns.find((col) => col.name === row.column_name);
      if (column) {
        column.isPrimaryKey = true;
      }
    }
  }

  async #annotateIndexes(tables: Table[]) {
    if (!tables.length) {
      return;
    }
    const tableMap = new Map(tables.map((table) => [table.name, table]));
    const rows = await this.#runIntrospectionQuery<IndexRow>(`
      SELECT
        sch.name AS schema_name,
        t.name AS table_name,
        ind.name AS index_name,
        col.name AS column_name,
        ind.is_unique,
        ind.is_primary_key,
        ind.type_desc,
        ic.is_included_column
      FROM sys.indexes AS ind
      JOIN sys.tables AS t ON ind.object_id = t.object_id
      JOIN sys.schemas AS sch ON t.schema_id = sch.schema_id
      JOIN sys.index_columns AS ic
        ON ind.object_id = ic.object_id
        AND ind.index_id = ic.index_id
      JOIN sys.columns AS col
        ON ic.object_id = col.object_id
        AND ic.column_id = col.column_id
      WHERE ind.is_hypothetical = 0
        AND ind.name IS NOT NULL
        ${this.#buildSchemaFilter('sch.name')}
      ORDER BY sch.name, t.name, ind.name, ic.key_ordinal
    `);

    const indexMap = new Map<string, TableIndex>();

    for (const row of rows) {
      if (!row.table_name || !row.index_name) {
        continue;
      }
      const schema = row.schema_name ?? 'dbo';
      const tableKey = `${schema}.${row.table_name}`;
      const table = tableMap.get(tableKey);
      if (!table) {
        continue;
      }
      const indexKey = `${tableKey}:${row.index_name}`;
      let index = indexMap.get(indexKey);
      if (!index) {
        index = {
          name: row.index_name,
          columns: [],
          unique: Boolean(row.is_unique),
          primary: Boolean(row.is_primary_key),
          type: row.type_desc ?? undefined,
        };
        indexMap.set(indexKey, index);
        if (!table.indexes) {
          table.indexes = [];
        }
        table.indexes.push(index);
      }
      if (row.is_included_column) {
        continue;
      }
      if (row.column_name) {
        index.columns.push(row.column_name);
        const column = table.columns.find(
          (col) => col.name === row.column_name,
        );
        if (column) {
          column.isIndexed = true;
        }
      }
    }
  }

  async #annotateColumnStats(tables: Table[], onProgress?: OnProgress) {
    if (!tables.length) {
      return;
    }
    const total = tables.length;
    for (let i = 0; i < tables.length; i++) {
      const table = tables[i];
      const tableIdentifier = this.#formatQualifiedTableName(table);
      onProgress?.({
        phase: 'column_stats',
        message: `Collecting stats for ${table.name}...`,
        current: i + 1,
        total,
      });
      for (const column of table.columns) {
        if (!this.#shouldCollectStats(column.type)) {
          continue;
        }
        const columnIdentifier = this.#quoteIdentifier(column.name);
        const sql = `
          SELECT
            CONVERT(NVARCHAR(4000), MIN(${columnIdentifier})) AS min_value,
            CONVERT(NVARCHAR(4000), MAX(${columnIdentifier})) AS max_value,
            AVG(CASE WHEN ${columnIdentifier} IS NULL THEN 1.0 ELSE 0.0 END) AS null_fraction
          FROM ${tableIdentifier}
        `;
        try {
          const rows = await this.#runIntrospectionQuery<{
            min_value: string | null;
            max_value: string | null;
            null_fraction: number | string | null;
          }>(sql);
          if (!rows.length) {
            continue;
          }
          const nullFraction = this.#toNumber(rows[0]?.null_fraction);
          if (
            rows[0]?.min_value != null ||
            rows[0]?.max_value != null ||
            nullFraction != null
          ) {
            column.stats = {
              min: rows[0]?.min_value ?? undefined,
              max: rows[0]?.max_value ?? undefined,
              nullFraction:
                nullFraction != null && Number.isFinite(nullFraction)
                  ? Math.max(0, Math.min(1, nullFraction))
                  : undefined,
            };
          }
        } catch {
          continue;
        }
      }
    }
  }

  async #annotateLowCardinalityColumns(tables: Table[], onProgress?: OnProgress) {
    const total = tables.length;
    for (let i = 0; i < tables.length; i++) {
      const table = tables[i];
      const tableIdentifier = this.#formatQualifiedTableName(table);
      onProgress?.({
        phase: 'low_cardinality',
        message: `Analyzing cardinality in ${table.name}...`,
        current: i + 1,
        total,
      });
      for (const column of table.columns) {
        const columnIdentifier = this.#quoteIdentifier(column.name);
        const limit = LOW_CARDINALITY_LIMIT + 1;
        const sql = `
          SELECT DISTINCT TOP (${limit}) ${columnIdentifier} AS value
          FROM ${tableIdentifier}
          WHERE ${columnIdentifier} IS NOT NULL
        `;

        let rows: Array<{ value: unknown }> = [];
        try {
          rows = await this.#runIntrospectionQuery<{ value: unknown }>(sql);
        } catch {
          continue;
        }

        if (!rows.length || rows.length > LOW_CARDINALITY_LIMIT) {
          continue;
        }

        const values: string[] = [];
        let shouldSkip = false;
        for (const row of rows) {
          const formatted = this.#normalizeValue(row.value);
          if (formatted == null) {
            shouldSkip = true;
            break;
          }
          values.push(formatted);
        }

        if (shouldSkip || !values.length) {
          continue;
        }

        column.kind = 'LowCardinality';
        column.values = values;
      }
    }
  }

  #buildSchemaFilter(columnName: string) {
    if (this.#options.schemas && this.#options.schemas.length > 0) {
      const values = this.#options.schemas
        .map((schema) => `'${schema.replace(/'/g, "''")}'`)
        .join(', ');
      return `AND ${columnName} IN (${values})`;
    }

    return `AND ${columnName} NOT IN ('INFORMATION_SCHEMA', 'sys')`;
  }

  async #runIntrospectionQuery<Row>(sql: string): Promise<Row[]> {
    const result = await this.#options.execute(sql);

    if (Array.isArray(result)) {
      return result as Row[];
    }

    if (result && typeof result === 'object') {
      if (
        'rows' in result &&
        Array.isArray((result as { rows?: unknown }).rows)
      ) {
        return (result as { rows: Row[] }).rows;
      }

      if (
        'recordset' in result &&
        Array.isArray((result as { recordset?: unknown }).recordset)
      ) {
        return (result as { recordset: Row[] }).recordset;
      }

      if (
        'recordsets' in result &&
        Array.isArray((result as { recordsets?: unknown }).recordsets) &&
        Array.isArray((result as { recordsets: unknown[] }).recordsets[0])
      ) {
        return (result as { recordsets: Row[][] }).recordsets[0];
      }
    }

    throw new Error(
      'SqlServer adapter execute() must return an array of rows or an object with rows/recordset properties when introspecting.',
    );
  }

  #quoteIdentifier(name: string) {
    return `[${name.replace(/]/g, ']]')}]`;
  }

  #applyTablesFilter(tables: Table[], relationships: Relationship[]) {
    return applyTablesFilter(tables, relationships, this.#options.tables);
  }

  #formatQualifiedTableName(table: Table) {
    if (table.schema && table.rawName) {
      return `${this.#quoteIdentifier(table.schema)}.${this.#quoteIdentifier(table.rawName)}`;
    }

    if (table.name.includes('.')) {
      const [schemaPart, ...rest] = table.name.split('.');
      const tablePart = rest.join('.') || schemaPart;
      if (rest.length === 0) {
        return this.#quoteIdentifier(schemaPart);
      }
      return `${this.#quoteIdentifier(schemaPart)}.${this.#quoteIdentifier(tablePart)}`;
    }

    return this.#quoteIdentifier(table.name);
  }

  #toNumber(value: unknown): number | null {
    if (typeof value === 'number' && Number.isFinite(value)) {
      return value;
    }
    if (typeof value === 'bigint') {
      return Number(value);
    }
    if (typeof value === 'string' && value.trim() !== '') {
      const parsed = Number(value);
      return Number.isFinite(parsed) ? parsed : null;
    }
    return null;
  }

  #classifyRowCount(count: number): Table['sizeHint'] {
    if (count < 100) {
      return 'tiny';
    }
    if (count < 1000) {
      return 'small';
    }
    if (count < 10000) {
      return 'medium';
    }
    if (count < 100000) {
      return 'large';
    }
    return 'huge';
  }

  #shouldCollectStats(type: string | undefined) {
    if (!type) {
      return false;
    }
    const normalized = type.toLowerCase();
    return /int|numeric|decimal|float|real|money|date|time|timestamp|bool/.test(
      normalized,
    );
  }

  #normalizeValue(value: unknown): string | null {
    if (value === null || value === undefined) {
      return null;
    }
    if (typeof value === 'string') {
      return value;
    }
    if (typeof value === 'number' || typeof value === 'bigint') {
      return String(value);
    }
    if (typeof value === 'boolean') {
      return value ? 'true' : 'false';
    }
    if (value instanceof Date) {
      return value.toISOString();
    }
    if (typeof Buffer !== 'undefined' && Buffer.isBuffer(value)) {
      return value.toString('utf-8');
    }
    return null;
  }

  async #resolveInfo(): Promise<AdapterInfo> {
    const { info } = this.#options;
    if (!info) {
      return { dialect: 'sqlserver' };
    }
    if (typeof info === 'function') {
      return info();
    }
    return info;
  }
}<|MERGE_RESOLUTION|>--- conflicted
+++ resolved
@@ -162,17 +162,12 @@
       return this.#introspection;
     }
 
-<<<<<<< HEAD
     const allTables = await this.#loadTables();
     const allRelationships = await this.#loadRelationships();
     const { tables, relationships } = this.#applyTablesFilter(
       allTables,
       allRelationships,
     );
-    await this.#annotateRowCounts(tables);
-=======
-    onProgress?.({ phase: 'tables', message: 'Loading table schemas...' });
-    const tables = await this.#loadTables();
     onProgress?.({
       phase: 'tables',
       message: `Loaded ${tables.length} tables`,
@@ -183,16 +178,11 @@
     await this.#annotateRowCounts(tables, onProgress);
 
     onProgress?.({ phase: 'primary_keys', message: 'Detecting primary keys...' });
->>>>>>> 6a11607d
     await this.#annotatePrimaryKeys(tables);
     onProgress?.({ phase: 'primary_keys', message: 'Primary keys annotated' });
 
     onProgress?.({ phase: 'indexes', message: 'Loading index information...' });
     await this.#annotateIndexes(tables);
-<<<<<<< HEAD
-    await this.#annotateColumnStats(tables);
-    await this.#annotateLowCardinalityColumns(tables);
-=======
     onProgress?.({ phase: 'indexes', message: 'Indexes annotated' });
 
     onProgress?.({ phase: 'column_stats', message: 'Collecting column statistics...' });
@@ -201,13 +191,10 @@
     onProgress?.({ phase: 'low_cardinality', message: 'Identifying low cardinality columns...' });
     await this.#annotateLowCardinalityColumns(tables, onProgress);
 
-    onProgress?.({ phase: 'relationships', message: 'Loading foreign key relationships...' });
-    const relationships = await this.#loadRelationships();
     onProgress?.({
       phase: 'relationships',
       message: `Loaded ${relationships.length} relationships`,
     });
->>>>>>> 6a11607d
 
     this.#introspection = { tables, relationships };
     return this.#introspection;
